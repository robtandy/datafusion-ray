--- conflicted
+++ resolved
@@ -174,13 +174,7 @@
         need_to_make = need - have
 
         if need_to_make > can_make:
-<<<<<<< HEAD
-            raise Exception(
-                f"Cannot allocate processors above {self.max_processors}"
-            )
-=======
             raise Exception(f"Cannot allocate processors above {self.max_processors}")
->>>>>>> 5b126d6b
 
         if need_to_make > 0:
             log.debug(f"creating {need_to_make} additional processors")
@@ -364,14 +358,6 @@
     async def wait_for_ready(self):
         await self.pool.wait_for_ready()
 
-<<<<<<< HEAD
-    async def get_stage_addrs(self, stage_id: int):
-        addrs = [
-            sd.remote_addr
-            for sd in self.stages.values()
-            if sd.stage_id == stage_id
-        ]
-=======
     async def get_stage_addrs(self, stage_id: int) -> dict[int, dict[int, list[str]]]:
         addrs: dict[int, dict[int, list[str]]] = {stage_id: defaultdict(list)}
 
@@ -379,7 +365,6 @@
             if sd.stage_id == stage_id:
                 for part in sd.partition_group:
                     addrs[stage_id][part].append(sd.remote_addr)
->>>>>>> 5b126d6b
         return addrs
 
     async def new_query(
@@ -553,17 +538,11 @@
             f"last stage addrs {self.last_stage_addrs}, schema: {self.last_stage_schema}"
         )
 
-<<<<<<< HEAD
-            reader = self.df.read_final_stage(
-                last_stage_id, last_stage_addrs[0]
-            )
-=======
     def collect(self) -> list[pa.RecordBatch]:
         if not self._batches:
             self.prepare()
             log.debug
             reader = self.df.read_final_stage(self.last_stage_addrs)
->>>>>>> 5b126d6b
             log.debug("got reader")
             self._batches = list(reader)
         return self._batches
@@ -722,11 +701,7 @@
         partitions_per_processor: int | None = None,
         processor_pool_min: int = 1,
         processor_pool_max: int = 100,
-<<<<<<< HEAD
-    ) -> None:
-=======
     ):
->>>>>>> 5b126d6b
         self.ctx = DFRayContextInternal()
         self.batch_size = batch_size
         self.partitions_per_processor = partitions_per_processor
